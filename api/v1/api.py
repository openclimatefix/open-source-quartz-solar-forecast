"""Main API."""

from datetime import UTC, datetime
from importlib.metadata import version

import pandas as pd
from fastapi import FastAPI
from fastapi.middleware.cors import CORSMiddleware
<<<<<<< HEAD
from pydantic import BaseModel, Field
=======
from pydantic import BaseModel

>>>>>>> eee096ca
from quartz_solar_forecast.forecast import run_forecast
from quartz_solar_forecast.pydantic_models import PVSite

__version__ = version("quartz_solar_forecast")

description = """
API for [Open Source Quartz Solar Forecast](https://github.com/openclimatefix/open-source-quartz-solar-forecast).

This project aims to provide a free, open-source photovoltaic (PV) forecasting tool
 that is simple to use and works anywhere in the world.

The forecast outputs the expected PV generation (in kW) for up to 48 hours ahead at a single site.

## How it works

- A machine learning model is trained on historical weather and solar generation data from the UK.
- The model has been trained using data from ~25,000 PV sites.
- Forecasts are generated using weather data from open-meteo.com

## Commercial forecasts

Open Climate Fix also provides a commercial PV forecast service.
For more information, please contact: quartz.support@openclimatefix.org

## Example

**Request:**

```bash
curl -X POST "https://open.quartz.solar/forecast/" -H "Content-Type: application/json" -d '{
"site": {
    "latitude": "37.7749",
    "longitude": "-122.4194",
    "capacity_kwp": "5.0",
    "tilt": "30",
    "orientation": "180",
  },
  "timestamp": "2023-08-14T10:00:00Z",
  "live_generation": [
    {
      "timestamp": "2023-08-14T09:45:00Z",
      "generation": 2.5
    },
    {
      "timestamp": "2023-08-14T09:30:00Z",
      "generation": 2.2
    }
  ]
}'
```

Please use UTC timestamps throughout

**Response:**

```json
{
  "timestamp": "2023-08-14 10:00:00",
  "predictions": {
    "power_kw": [values],
  }
}
```
## Want to learn more

We've presented Quartz Solar Forecast at two open source conferences:

- **FOSDEM 2024** (Free and Open source Software Developers' European Meeting):
How we built Open Quartz, our motivation behind it and its impact on aiding organizations
 in resource optimization [Watch the talk](https://www.youtube.com/watch?v=NAZ2VeiN1N8)

- **LF Energy 2024**: Exploring Open Quartz's developments - new models, inverter APIs
 and our Open Source journey at Open Climate Fix [Watch the talk](https://www.youtube.com/watch?v=YTaq41ztEDg)

And you can always head over to our [Github page](https://github.com/openclimatefix/open-source-quartz-solar-forecast)

"""


app = FastAPI(description=description, version=__version__, title="Open Quartz Solar Forecast API")

# CORS middleware setup
origins = [
    "*",
]

app.add_middleware(
    CORSMiddleware,
    allow_origins=origins,
    allow_credentials=True,
    allow_methods=["*"],
    allow_headers=["*"],
)


class ForecastValues(BaseModel):
<<<<<<< HEAD
  power_kw: dict[datetime, float] = Field(..., description="Dictionary mapping timestamps to power predictions in kW.")
=======
    """Dictionary mapping timestamps to power predictions in kW."""

    power_kw: dict[datetime, float]
>>>>>>> eee096ca


class GenerationValue(BaseModel):
    """Generation Value"""
    timestamp: datetime
    generation: float



class ForecastResponse(BaseModel):
  timestamp: datetime = Field(..., description="Timestamp for the forecast.")
  predictions: ForecastValues = Field(..., description="Forecasted power values.")


class ForecastRequest(BaseModel):
<<<<<<< HEAD
  site: PVSite = Field(..., description="PV site information.")
  timestamp: datetime | None = Field(None, description="Optional timestamp for the forecast request.")
=======
    """Request model for forecast predictions."""
    site: PVSite
    timestamp: datetime | None = None
    live_generation: list[GenerationValue] = []

>>>>>>> eee096ca

@app.post("/forecast/")
def forecast(forecast_request: ForecastRequest) -> ForecastResponse:
    """Get a PV Forecast for a site."""
    site = forecast_request.site
    ts = forecast_request.timestamp if forecast_request.timestamp else datetime.now(UTC).isoformat()

    live_generation = forecast_request.live_generation

    timestamp = pd.Timestamp(ts).tz_localize(None)
    formatted_timestamp = timestamp.strftime("%Y-%m-%d %H:%M:%S")

    # convert live generation to dataframe
    if live_generation is not None and len(live_generation) > 0:
        live_generation_df = pd.DataFrame([g.model_dump() for g in live_generation])
        live_generation_df["timestamp"] = pd.to_datetime(live_generation_df["timestamp"])
        # if timezone, set to UTC and drop it
        if live_generation_df["timestamp"].dt.tz is not None:
            live_generation_df["timestamp"] = live_generation_df["timestamp"].dt.tz_convert("UTC")
            live_generation_df["timestamp"] = live_generation_df["timestamp"].dt.tz_localize(None)

        # make sure timestamps are ordered from earliest to latest
        live_generation_df = live_generation_df.sort_values(by="timestamp")

        live_generation_df.rename(columns={"generation": "power_kw"}, inplace=True)
    else:
        live_generation_df = None



    site_no_live = PVSite(
        latitude=site.latitude,
        longitude=site.longitude,
        capacity_kwp=site.capacity_kwp,
        tilt=site.tilt,
        orientation=site.orientation,
    )

    predictions = run_forecast(site=site_no_live, ts=timestamp, live_generation=live_generation_df)


    response = {
        "timestamp": formatted_timestamp,
        "predictions": predictions.to_dict(),
    }

    return response<|MERGE_RESOLUTION|>--- conflicted
+++ resolved
@@ -6,12 +6,7 @@
 import pandas as pd
 from fastapi import FastAPI
 from fastapi.middleware.cors import CORSMiddleware
-<<<<<<< HEAD
 from pydantic import BaseModel, Field
-=======
-from pydantic import BaseModel
-
->>>>>>> eee096ca
 from quartz_solar_forecast.forecast import run_forecast
 from quartz_solar_forecast.pydantic_models import PVSite
 
@@ -108,13 +103,8 @@
 
 
 class ForecastValues(BaseModel):
-<<<<<<< HEAD
   power_kw: dict[datetime, float] = Field(..., description="Dictionary mapping timestamps to power predictions in kW.")
-=======
-    """Dictionary mapping timestamps to power predictions in kW."""
 
-    power_kw: dict[datetime, float]
->>>>>>> eee096ca
 
 
 class GenerationValue(BaseModel):
@@ -130,16 +120,8 @@
 
 
 class ForecastRequest(BaseModel):
-<<<<<<< HEAD
   site: PVSite = Field(..., description="PV site information.")
   timestamp: datetime | None = Field(None, description="Optional timestamp for the forecast request.")
-=======
-    """Request model for forecast predictions."""
-    site: PVSite
-    timestamp: datetime | None = None
-    live_generation: list[GenerationValue] = []
-
->>>>>>> eee096ca
 
 @app.post("/forecast/")
 def forecast(forecast_request: ForecastRequest) -> ForecastResponse:
