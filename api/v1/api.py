"""Main API."""

from datetime import UTC, datetime

from importlib.metadata import PackageNotFoundError, version

import pandas as pd
from fastapi import FastAPI
from fastapi.middleware.cors import CORSMiddleware
from pydantic import BaseModel

from quartz_solar_forecast.forecast import run_forecast
from quartz_solar_forecast.pydantic_models import PVSite


__version__ = version("quartz_solar_forecast")

description = """
API for [Open Source Quartz Solar Forecast](https://github.com/openclimatefix/open-source-quartz-solar-forecast).

This project aims to provide a free, open-source photovoltaic (PV) forecasting tool
 that is simple to use and works anywhere in the world.

The forecast outputs the expected PV generation (in kW) for up to 48 hours ahead at a single site.

## How it works

- A machine learning model is trained on historical weather and solar generation data from the UK.
- The model has been trained using data from ~25,000 PV sites.
- Forecasts are generated using weather data from open-meteo.com

## Commercial forecasts

Open Climate Fix also provides a commercial PV forecast service.
For more information, please contact: quartz.support@openclimatefix.org

## Example

**Request:**

```bash
curl -X POST "https://open.quartz.solar/forecast/" -H "Content-Type: application/json" -d '{
"site": {
    "latitude": "37.7749",
    "longitude": "-122.4194",
    "capacity_kwp": "5.0",
    "tilt": "30",
    "orientation": "180"
<<<<<<< HEAD
  }, 
  "timestamp": "2023-08-14T10:00:00Z",
  "live_generation": [
    {
      "timestamp": "2023-08-14T09:45:00Z",
      "generation": 2.5
    },
    {
      "timestamp": "2023-08-14T09:30:00Z",
      "generation": 2.2
    }
  ]
=======
  },
  "timestamp": "2023-08-14T10:00:00Z"
>>>>>>> 184b8670
}'
```

Please use UTC timestamps throughout

**Response:**

```json
{
  "timestamp": "2023-08-14 10:00:00",
  "predictions": {
    "power_kw": [values],
  }
}
```
## Want to learn more

We've presented Quartz Solar Forecast at two open source conferences:

- **FOSDEM 2024** (Free and Open source Software Developers' European Meeting):
How we built Open Quartz, our motivation behind it and its impact on aiding organizations
 in resource optimization [Watch the talk](https://www.youtube.com/watch?v=NAZ2VeiN1N8)

- **LF Energy 2024**: Exploring Open Quartz's developments - new models, inverter APIs
 and our Open Source journey at Open Climate Fix [Watch the talk](https://www.youtube.com/watch?v=YTaq41ztEDg)

And you can always head over to our [Github page](https://github.com/openclimatefix/open-source-quartz-solar-forecast)

"""


app = FastAPI(description=description, version=__version__, title="Open Quartz Solar Forecast API")

# CORS middleware setup
origins = [
    "*",
]

app.add_middleware(
    CORSMiddleware,
    allow_origins=origins,
    allow_credentials=True,
    allow_methods=["*"],
    allow_headers=["*"],
)


class ForecastValues(BaseModel):
    """Dictionary mapping timestamps to power predictions in kW."""

    power_kw: dict[datetime, float]


<<<<<<< HEAD
class GenerationValue(BaseModel):
    """Generation Value"""
    timestamp: datetime
    generation: float


=======
>>>>>>> 184b8670
class ForecastResponse(BaseModel):
    """Response model for forecast predictions."""

    timestamp: datetime
    predictions: ForecastValues


class ForecastRequest(BaseModel):
<<<<<<< HEAD
    """Request model for forecast predictions."""
    site: PVSite
    timestamp: datetime | None = None
    live_generation: list[GenerationValue] = []
=======
    site: PVSite
    timestamp: datetime | None = None
>>>>>>> 184b8670


@app.post("/forecast/")
def forecast(forecast_request: ForecastRequest) -> ForecastResponse:
    """Get a PV Forecast for a site."""
    site = forecast_request.site
    ts = forecast_request.timestamp if forecast_request.timestamp else datetime.now(UTC).isoformat()

    live_generation = forecast_request.live_generation

    timestamp = pd.Timestamp(ts).tz_localize(None)
    formatted_timestamp = timestamp.strftime("%Y-%m-%d %H:%M:%S")

    # convert live generation to dataframe
    if live_generation is not None and len(live_generation) > 0:
        live_generation_df = pd.DataFrame([g.model_dump() for g in live_generation])
        live_generation_df["timestamp"] = pd.to_datetime(live_generation_df["timestamp"])
        # if timezone, set to UTC and drop it
        if live_generation_df["timestamp"].dt.tz is not None:
            live_generation_df["timestamp"] = live_generation_df["timestamp"].dt.tz_convert("UTC")
            live_generation_df["timestamp"] = live_generation_df["timestamp"].dt.tz_localize(None)

        # make sure timestamps are ordered from earliest to latest
        live_generation_df = live_generation_df.sort_values(by="timestamp")

        live_generation_df.rename(columns={"generation": "power_kw"}, inplace=True)
    else:
        live_generation_df = None



    site_no_live = PVSite(
        latitude=site.latitude,
        longitude=site.longitude,
        capacity_kwp=site.capacity_kwp,
        tilt=site.tilt,
        orientation=site.orientation,
    )

    predictions = run_forecast(site=site_no_live, ts=timestamp, live_generation=live_generation_df)


    response = {
        "timestamp": formatted_timestamp,
        "predictions": predictions.to_dict(),
    }

    return response<|MERGE_RESOLUTION|>--- conflicted
+++ resolved
@@ -1,8 +1,7 @@
 """Main API."""
 
 from datetime import UTC, datetime
-
-from importlib.metadata import PackageNotFoundError, version
+from importlib.metadata import version
 
 import pandas as pd
 from fastapi import FastAPI
@@ -11,7 +10,6 @@
 
 from quartz_solar_forecast.forecast import run_forecast
 from quartz_solar_forecast.pydantic_models import PVSite
-
 
 __version__ = version("quartz_solar_forecast")
 
@@ -45,9 +43,8 @@
     "longitude": "-122.4194",
     "capacity_kwp": "5.0",
     "tilt": "30",
-    "orientation": "180"
-<<<<<<< HEAD
-  }, 
+    "orientation": "180",
+  },
   "timestamp": "2023-08-14T10:00:00Z",
   "live_generation": [
     {
@@ -59,10 +56,6 @@
       "generation": 2.2
     }
   ]
-=======
-  },
-  "timestamp": "2023-08-14T10:00:00Z"
->>>>>>> 184b8670
 }'
 ```
 
@@ -116,32 +109,24 @@
     power_kw: dict[datetime, float]
 
 
-<<<<<<< HEAD
 class GenerationValue(BaseModel):
     """Generation Value"""
     timestamp: datetime
     generation: float
 
 
-=======
->>>>>>> 184b8670
+
 class ForecastResponse(BaseModel):
     """Response model for forecast predictions."""
-
     timestamp: datetime
     predictions: ForecastValues
 
 
 class ForecastRequest(BaseModel):
-<<<<<<< HEAD
     """Request model for forecast predictions."""
     site: PVSite
     timestamp: datetime | None = None
     live_generation: list[GenerationValue] = []
-=======
-    site: PVSite
-    timestamp: datetime | None = None
->>>>>>> 184b8670
 
 
 @app.post("/forecast/")
