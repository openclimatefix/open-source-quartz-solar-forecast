""" Usual setup file for package """
# read the contents of your README file
from pathlib import Path

from setuptools import find_packages, setup

this_directory = Path(__file__).parent
long_description = (this_directory / "README.md").read_text()
install_requires = (this_directory / "requirements.txt").read_text().splitlines()

setup(
    name="quartz_solar_forecast",
<<<<<<< HEAD
    version="1.0.47",
=======
    version="1.0.49",
>>>>>>> 523a3bb1
    license="MIT",
    author="Peter Dudfield",
    author_email="info@openclimatefix.org",
    company="Open Climate Fix Ltd",
    install_requires=install_requires,
    long_description=long_description,
    long_description_content_type="text/markdown",
    include_package_data=True,
    packages=find_packages(),
    description="Open Source Solar Forecasting for a Site",
)<|MERGE_RESOLUTION|>--- conflicted
+++ resolved
@@ -10,11 +10,7 @@
 
 setup(
     name="quartz_solar_forecast",
-<<<<<<< HEAD
-    version="1.0.47",
-=======
     version="1.0.49",
->>>>>>> 523a3bb1
     license="MIT",
     author="Peter Dudfield",
     author_email="info@openclimatefix.org",
