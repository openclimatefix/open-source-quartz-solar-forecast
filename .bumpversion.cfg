[bumpversion]
commit = True
tag = True
<<<<<<< HEAD
current_version = 1.0.47
=======
current_version = 1.0.49
>>>>>>> 523a3bb1
message = Bump version: {current_version} → {new_version} [skip ci]

[bumpversion:file:setup.py]
search = version="{current_version}"
replace = version="{new_version}"<|MERGE_RESOLUTION|>--- conflicted
+++ resolved
@@ -1,11 +1,7 @@
 [bumpversion]
 commit = True
 tag = True
-<<<<<<< HEAD
-current_version = 1.0.47
-=======
 current_version = 1.0.49
->>>>>>> 523a3bb1
 message = Bump version: {current_version} → {new_version} [skip ci]
 
 [bumpversion:file:setup.py]
