--- conflicted
+++ resolved
@@ -154,12 +154,8 @@
         cache_session = requests_cache.CachedSession(".cache", expire_after=-1)
         retry_session = retry(cache_session, retries=5, backoff_factor=0.2)
         try:
-<<<<<<< HEAD
-            response = requests.get(url, timeout=5)
-=======
             openmeteo = openmeteo_requests.Client(session=retry_session)
-            response = openmeteo.weather_api(url, params={})
->>>>>>> d00f5a82
+            response = openmeteo.weather_api(url, params={}, timeout=5)
         except requests.exceptions.Timeout:
             raise TimeoutError(f"Request to OpenMeteo API timed out. URl - {url}")
 
