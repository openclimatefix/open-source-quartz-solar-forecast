import logging
from datetime import datetime, timedelta

import pandas as pd

from quartz_solar_forecast.data import get_nwp, make_pv_data
from quartz_solar_forecast.forecasts import (
    TryolabsSolarPowerPredictor,
    forecast_v1_tilt_orientation,
)
from quartz_solar_forecast.pydantic_models import PVSite
from quartz_solar_forecast.utils.sentry_logging import write_sentry

log = logging.getLogger(__name__)

<<<<<<< HEAD
def predict_ocf(
    site: PVSite, model=None, ts: datetime | str = None, nwp_source: str = "icon", live_generation: pd.DataFrame | None = None
):
=======

def predict_ocf(site: PVSite, model=None, ts: datetime | str = None, nwp_source: str = "icon"):
>>>>>>> 184b8670
    """
    Run the forecast with the gb model, which can take tilt and orientation as inputs

    :param site: the PV site
    :param model: the model to use for prediction
<<<<<<< HEAD
    :param ts: the timestamp of the site. If None, defaults to the current timestamp rounded down to 15 minutes.
    :param nwp_source: the nwp data source. Either "gfs", "icon" or "ukmo". Defaults to "icon"
    :param live_generation: a dataframe containing live generation data for the site
=======
    :param ts: the timestamp of the site. If None, defaults to the current
        timestamp rounded down to 15 minutes.
    :param nwp_source: the nwp data source. Either "gfs", "icon" or "ukmo". Defaults to "icon"
>>>>>>> 184b8670
    :return: The PV forecast of the site for time (ts) for 48 hours
    """

    if ts is None:
        ts = pd.Timestamp.now().round("15min")

    if isinstance(ts, str):
        ts = datetime.fromisoformat(ts)

    if site.capacity_kwp > 4:
        log.warning(
            "Your site capacity is greater than 4kWp, "
            "however the model is trained on sites with capacity <= 4kWp."
            "We therefore will run the model with a capacity of 4 kWp, "
            "and we'll scale the results afterwards."
        )
        capacity_kwp_original = site.capacity_kwp
        site.capacity_kwp = 4
        if live_generation is not None:
            live_generation['power_kw'] = live_generation['power_kw']/capacity_kwp_original * 4
    else:
        capacity_kwp_original = site.capacity_kwp

    # make pv and nwp data from nwp_source
    nwp_xr = get_nwp(site=site, ts=ts, nwp_source=nwp_source)
    pv_xr = make_pv_data(site=site, ts=ts, live_generation=live_generation)

    # load and run models
    pred_df = forecast_v1_tilt_orientation(nwp_source, nwp_xr, pv_xr, ts, model=model)

    # scale the results if the capacity is different
    if capacity_kwp_original != site.capacity_kwp:
        pred_df["power_kw"] = pred_df["power_kw"] * capacity_kwp_original / site.capacity_kwp

    return pred_df


def predict_tryolabs(site: PVSite, ts: datetime | str = None):
    """
    Run the forecast with the xgb model

    :param site: the PV site
    :param ts: the timestamp of the site. If None, defaults to the current
        timestamp rounded down to 15 minutes.
    :return: The PV forecast of the site for time (ts) for 48 hours
    """

    # instantiate class to make predictions
    solar_power_predictor = TryolabsSolarPowerPredictor()

    # set start and end time, if no time is given use current time
    if ts is None:
        start_date = pd.Timestamp.now().strftime("%Y-%m-%d")
        start_time = pd.Timestamp.now().round(freq="h")
    else:
        start_date = pd.Timestamp(ts).strftime("%Y-%m-%d")
        start_time = pd.Timestamp(ts).round(freq="h")

    end_time = start_time + pd.Timedelta(hours=48)
    start_date_datetime = datetime.strptime(start_date, "%Y-%m-%d")

    # Check if the start date is more than 3 months ago
    three_months_ago = datetime.today() - timedelta(days=3 * 30)

    if start_date_datetime < three_months_ago:
        print(
            f"Start date ({start_date}) is more than 3 months ago, no",
            "forecast data available.",
        )
    else:
        # download the model from google drive and decompress if necessary
        solar_power_predictor.load_model()
        # make predictions
        predictions = solar_power_predictor.predict_power_output(
            latitude=site.latitude,
            longitude=site.longitude,
            start_date=start_date,
            kwp=site.capacity_kwp,
            orientation=site.orientation,
            tilt=site.tilt,
        )

        # postprocessing of the dataframe
        predictions = predictions[
            (predictions["date"] >= start_time) & (predictions["date"] < end_time)
        ]
        predictions = predictions.reset_index(drop=True)
        predictions.set_index("date", inplace=True)
        print("Predictions finished.")
        return predictions


def run_forecast(
    site: PVSite,
    model: str = "gb",
    ts: datetime | str = None,
    nwp_source: str = "icon",
    live_generation: pd.DataFrame| None = None
) -> pd.DataFrame:
    """
    Predict solar power output for a given site using a specified model.

    :param site: the PV site
    :param model: the model to use for prediction, choose between "ocf" and "tryolabs",
                    by default "ocf" is used
    :param ts: the timestamp of the site. If None, defaults to the current
        timestamp rounded down to 15 minutes.
    :param nwp_source: the nwp data source. Either "gfs", "icon" or "ukmo". Defaults to "icon"
                       (only relevant if model=="gb")
    :param live_generation: a dataframe containing live generation data for the site.
        This should have the columns "power_kw" and "timestamp"
    :return: The PV forecast of the site for time (ts) for 48 hours
    """

    log.info(f"Running forecast for site at lat {site.latitude}, lon {site.longitude} "
              f"at time {ts} with model {model} and nwp source {nwp_source}")

    # log usage to sentry, if you dont want to log usage to sentry, you can
    # 1. set environmental variable QUARTZ_SOLAR_FORECAST_LOGGING='false', or
    # 2. comment out this line
    write_sentry({"site": site.copy(), "model": model, "ts": ts, "nwp_source": nwp_source})

    if model == "gb":
<<<<<<< HEAD
        return predict_ocf(site, None, ts, nwp_source, live_generation)
              
=======
        return predict_ocf(site, None, ts, nwp_source)

>>>>>>> 184b8670
    elif model == "xgb":
        if live_generation is not None:
            log.warning("Live generation data is currently not supported with the xgb model. " \
            "Ignoring live_generation input.")
        return predict_tryolabs(site, ts)

    else:
        raise ValueError(f"Unsupported model: {model}. Choose between 'xgb' and 'gb'")<|MERGE_RESOLUTION|>--- conflicted
+++ resolved
@@ -13,28 +13,21 @@
 
 log = logging.getLogger(__name__)
 
-<<<<<<< HEAD
 def predict_ocf(
-    site: PVSite, model=None, ts: datetime | str = None, nwp_source: str = "icon", live_generation: pd.DataFrame | None = None
+    site: PVSite,
+    model=None, ts: datetime | str = None,
+    nwp_source: str = "icon",
+    live_generation: pd.DataFrame | None = None
 ):
-=======
-
-def predict_ocf(site: PVSite, model=None, ts: datetime | str = None, nwp_source: str = "icon"):
->>>>>>> 184b8670
     """
     Run the forecast with the gb model, which can take tilt and orientation as inputs
 
     :param site: the PV site
     :param model: the model to use for prediction
-<<<<<<< HEAD
-    :param ts: the timestamp of the site. If None, defaults to the current timestamp rounded down to 15 minutes.
-    :param nwp_source: the nwp data source. Either "gfs", "icon" or "ukmo". Defaults to "icon"
-    :param live_generation: a dataframe containing live generation data for the site
-=======
     :param ts: the timestamp of the site. If None, defaults to the current
         timestamp rounded down to 15 minutes.
     :param nwp_source: the nwp data source. Either "gfs", "icon" or "ukmo". Defaults to "icon"
->>>>>>> 184b8670
+    :param live_generation: a dataframe containing live generation data for the site
     :return: The PV forecast of the site for time (ts) for 48 hours
     """
 
@@ -158,13 +151,8 @@
     write_sentry({"site": site.copy(), "model": model, "ts": ts, "nwp_source": nwp_source})
 
     if model == "gb":
-<<<<<<< HEAD
         return predict_ocf(site, None, ts, nwp_source, live_generation)
-              
-=======
-        return predict_ocf(site, None, ts, nwp_source)
 
->>>>>>> 184b8670
     elif model == "xgb":
         if live_generation is not None:
             log.warning("Live generation data is currently not supported with the xgb model. " \
