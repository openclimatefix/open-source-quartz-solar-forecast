--- conflicted
+++ resolved
@@ -80,58 +80,3 @@
     output_file_path = os.path.join(output_dir, output_file_name)
     all_forecasts.to_csv(output_file_path, index=False)
     print(f"Forecasts saved to {output_file_path}")
-
-<<<<<<< HEAD
-
-if __name__ == "__main__":
-    # please change the site name, start_datetime and end_datetime, latitude, longitude and capacity_kwp as per your requirement
-    write_out_forecasts(
-        init_time_freq=6,
-        start_datetime="2024-03-10 00:00:00",
-        end_datetime="2024-03-11 00:00:00",
-        site_name="Test",
-        latitude=51.75,
-        longitude=-1.25,
-        capacity_kwp=1.25,
-    )
-=======
-class TestGenerateForecast(unittest.TestCase):
-    def setUp(self):
-        self.site_name = "TestCase"
-        self.latitude = 51.75
-        self.longitude = -1.25
-        self.capacity_kwp = 1.25
-        self.start_datetime = "2024-03-10 00:00:00"
-        self.end_datetime = "2024-03-11 00:00:00"
-        self.init_time_freq = 6
-        self.output_dir = os.path.join(os.getcwd(), 'csv_forecasts')
-        self.output_file_name = f"forecast_{self.site_name}_{self.start_datetime[:10]}_{self.end_datetime[:10]}.csv"
-        self.output_file_path = os.path.join(self.output_dir, self.output_file_name)
-
-    @patch('forecast_csv.run_forecast')
-    def test_generate_forecast(self, mock_run_forecast):
-        mock_df = pd.DataFrame({
-            'datetime': [datetime(2024, 3, 10, 0, 0) + timedelta(hours=6 * i) for i in range(4)],
-            'power_kw': [0.1, 0.5, 0.8, 0.6],
-            'forecast_init_time': [datetime(2024, 3, 10, 0, 0)] * 4
-        })
-        mock_run_forecast.return_value = mock_df
-
-        if not os.path.exists(self.output_dir):
-            os.makedirs(self.output_dir)
-
-        write_out_forecasts(self.init_time_freq,
-                          self.start_datetime, 
-                          self.end_datetime, 
-                          self.site_name, 
-                          self.latitude, 
-                          self.longitude, 
-                          self.capacity_kwp
-                        )
-
-        self.assertTrue(os.path.exists(self.output_file_path))
-        os.remove(self.output_file_path)
-
-if __name__ == '__main__':
-    unittest.main()
->>>>>>> 63906dd2
