from pydantic import BaseModel, Field
<<<<<<< HEAD

from quartz_solar_forecast.inverters.enphase import EnphaseInverter, EnphaseSettings
from quartz_solar_forecast.inverters.givenergy import GivEnergySettings, GivEnergyInverter
from quartz_solar_forecast.inverters.mock import MockInverter
from quartz_solar_forecast.inverters.solarman import SolarmanSettings, SolarmanInverter
from quartz_solar_forecast.inverters.solis import SolisSettings, SolisInverter

=======
from typing import Optional
>>>>>>> ff7b1c8e

class PVSite(BaseModel):
    latitude: float = Field(..., description="the latitude of the site", ge=-90, le=90)
    longitude: float = Field(
        ..., description="the longitude of the site", ge=-180, le=180
    )
    capacity_kwp: float = Field(..., description="the capacity [kwp] of the site", ge=0)
    tilt: float = Field(
        default=35,
        description="the tilt of the site [degrees], the panels' angle relative to horizontal ground",
        ge=0,
        le=90,
    )
    orientation: float = Field(
        default=180,
        description="the orientation of the site [degrees], the angle between north and the direction the panels face, measured on the horizontal plane.",
        ge=0,
        le=360,
    )
    inverter_type: str = Field(
        default=None,
        description="The type of inverter used",
        json_schema_extra=["enphase", "solis", "givenergy", "solarman", None],
    )

<<<<<<< HEAD
    def get_inverter(self):
        if self.inverter_type == 'enphase':
            return EnphaseInverter(EnphaseSettings(_env_file='.env'))
        elif self.inverter_type == 'solis':
            return SolisInverter(SolisSettings(_env_file='.env'))
        elif self.inverter_type == 'givenergy':
            return GivEnergyInverter(GivEnergySettings(_env_file='.env'))
        elif self.inverter_type == 'solarman':
            return SolarmanInverter(SolarmanSettings(_env_file='.env'))
        else:
            return MockInverter()
=======
class ForecastRequest(BaseModel):
    site: PVSite
    timestamp: Optional[str] = None

class TokenRequest(BaseModel):
    redirect_url: str
>>>>>>> ff7b1c8e
<|MERGE_RESOLUTION|>--- conflicted
+++ resolved
@@ -1,5 +1,5 @@
 from pydantic import BaseModel, Field
-<<<<<<< HEAD
+from typing import Optional
 
 from quartz_solar_forecast.inverters.enphase import EnphaseInverter, EnphaseSettings
 from quartz_solar_forecast.inverters.givenergy import GivEnergySettings, GivEnergyInverter
@@ -7,9 +7,6 @@
 from quartz_solar_forecast.inverters.solarman import SolarmanSettings, SolarmanInverter
 from quartz_solar_forecast.inverters.solis import SolisSettings, SolisInverter
 
-=======
-from typing import Optional
->>>>>>> ff7b1c8e
 
 class PVSite(BaseModel):
     latitude: float = Field(..., description="the latitude of the site", ge=-90, le=90)
@@ -35,7 +32,6 @@
         json_schema_extra=["enphase", "solis", "givenergy", "solarman", None],
     )
 
-<<<<<<< HEAD
     def get_inverter(self):
         if self.inverter_type == 'enphase':
             return EnphaseInverter(EnphaseSettings(_env_file='.env'))
@@ -47,11 +43,10 @@
             return SolarmanInverter(SolarmanSettings(_env_file='.env'))
         else:
             return MockInverter()
-=======
+
 class ForecastRequest(BaseModel):
     site: PVSite
     timestamp: Optional[str] = None
 
 class TokenRequest(BaseModel):
-    redirect_url: str
->>>>>>> ff7b1c8e
+    redirect_url: str